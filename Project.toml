name = "PopGenCore"
uuid = "45b36091-5ef7-4b08-b448-aaf24c763a14"
authors = ["Pavel Dimens"]
version = "0.1.0"

[deps]
CSV = "336ed68f-0bac-5ca0-87d4-7b16caf5d00b"
DataFrames = "a93c6f00-e57d-5684-b7b6-d8193f3e46c0"
NaturalSort = "c020b1a1-e9b0-503a-9c33-f039bfc54a85"
PooledArrays = "2dfb63ee-cc39-5dd5-95bd-886bf059d720"
Requires = "ae029012-a4dd-5104-9daa-d747884805df"
StaticArrays = "90137ffa-7385-5640-81b9-e52037218182"
StatsBase = "2913bbd2-ae8a-5f71-8c99-4fb6c76f3a91"

[compat]
CSV = "0.7, 0.8"
DataFrames = "1.0, 1.1"
NaturalSort = "1"
PooledArrays = "1.1"
Requires = "1.1"
<<<<<<< HEAD
StaticArrays = "1"
=======
StatsBase = "0.33"
>>>>>>> cb6d25e4
julia = "1.5"

[extras]
Test = "8dfed614-e22c-5e08-85e1-65c5234f0b40"<|MERGE_RESOLUTION|>--- conflicted
+++ resolved
@@ -18,11 +18,8 @@
 NaturalSort = "1"
 PooledArrays = "1.1"
 Requires = "1.1"
-<<<<<<< HEAD
 StaticArrays = "1"
-=======
 StatsBase = "0.33"
->>>>>>> cb6d25e4
 julia = "1.5"
 
 [extras]
