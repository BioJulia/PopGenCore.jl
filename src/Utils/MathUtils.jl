<<<<<<< HEAD
## Utilities relevant for math ##

=======
>>>>>>> 32a34934
"""
    countnonzeros(x::AbstractVector{T}) where T<:Real
Return the number of non-zero values in a vector
"""
@inline function countnonzeros(x::AbstractVector{T}) where T<:Real
    mapreduce(!iszero, +, x)
end

"""
reciprocal(num::T) where T <: Signed
Returns the reciprocal (1/number) of a number. Will return `0` when
the number is `0` instead of returning `Inf`.
"""
@inline function reciprocal(num::T) where T <: Real
    !iszero(num) ? 1.0/float(num) : 0.0
end


"""
reciprocalsum(x::AbstractVector{T}) where T<:Real
Return the sum of the reciprocal values of `x`, skipping the `Inf` values
resulting from divide-by-zero errors.
"""
@inline function reciprocalsum(x::AbstractVector{T}) where T<:Real
    mapreduce(reciprocal, +, x)
end<|MERGE_RESOLUTION|>--- conflicted
+++ resolved
@@ -1,8 +1,3 @@
-<<<<<<< HEAD
-## Utilities relevant for math ##
-
-=======
->>>>>>> 32a34934
 """
     countnonzeros(x::AbstractVector{T}) where T<:Real
 Return the number of non-zero values in a vector
