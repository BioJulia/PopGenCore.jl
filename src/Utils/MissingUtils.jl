<<<<<<< HEAD
## Utilities for Missing values ##

=======
>>>>>>> 32a34934
"""
    isallmissing(itr::T) where T<:AbstractArray
A lightning-fast and non-allocating conditional which tests if iterable `itr`
contains only `missing` values.
"""
function isallmissing(itr::T) where T <: AbstractArray
    val = true
    i = 1
    while (i <= length(itr)) & val
        val = itr[i] === missing
        i += 1
    end
    return val
end

"""
    nonmissing(vec::T) where T<:AbstractArray
Convenience function to count the number of non-`missing` values
in a vector.
"""
@inline function nonmissing(vec::T) where T<:AbstractArray
    mapreduce(!ismissing, +, vec)
end


"""
    nonmissing(data::PopData, locus::String)
Convenience function to count the number of non-`missing` samples
at a locus.
"""
@inline function nonmissing(data::PopData, locus::String)
    data.genodata[data.genodata.locus .== locus, :genotype] |> nonmissing
end


"""
    nonmissings(vec1::AbstractVector, vec2::AbstractVector)
Return a vector of indices where neither input vectors have a `missing` value, i.e. an
intersection of the indices of their non-missing elements.
"""
@inline function nonmissings(vec1::T, vec2::T) where T <: AbstractVector
    mapreduce(i -> findall(!ismissing, i), intersect, (vec1, vec2))
end<|MERGE_RESOLUTION|>--- conflicted
+++ resolved
@@ -1,8 +1,3 @@
-<<<<<<< HEAD
-## Utilities for Missing values ##
-
-=======
->>>>>>> 32a34934
 """
     isallmissing(itr::T) where T<:AbstractArray
 A lightning-fast and non-allocating conditional which tests if iterable `itr`
